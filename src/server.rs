--- conflicted
+++ resolved
@@ -254,11 +254,7 @@
             // FIXME(45) refactor to generate this match.
             match parse_message(&c) {
                 Ok(ServerMessage::Notification(Notification::CancelRequest(id))) => {
-<<<<<<< HEAD
-                    this.logger.log(&format!("request to cancel {:?}\n", id));
-=======
-                    trace!("request to cancel {}", id);
->>>>>>> 3ca7a901
+                    trace!("request to cancel {:?}", id);
                 },
                 Ok(ServerMessage::Notification(Notification::Change(change))) => {
                     trace!("notification(change): {:?}", change);
@@ -308,24 +304,14 @@
                         }
                         Method::Reformat(params) => {
                             // FIXME take account of options.
-<<<<<<< HEAD
-                            this.logger.log(&format!("command(reformat): {:?}\n", params));
+                            trace!("command(reformat): {:?}", params);
                             this.handler.reformat(id, params.text_document, &*this.output);
-=======
-                            trace!("command(reformat): {:?}", params);
-                            this.handler.reformat(id, params.textDocument, &*this.output);
->>>>>>> 3ca7a901
                         }
                         Method::ReformatRange(params) => {
                             // FIXME reformats the whole file, not just a range.
                             // FIXME take account of options.
-<<<<<<< HEAD
-                            this.logger.log(&format!("command(reformat): {:?}\n", params));
+                            trace!("command(reformat): {:?}", params);
                             this.handler.reformat(id, params.text_document, &*this.output);
-=======
-                            trace!("command(reformat): {:?}", params);
-                            this.handler.reformat(id, params.textDocument, &*this.output);
->>>>>>> 3ca7a901
                         }
                     }
                 }
