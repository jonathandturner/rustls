--- conflicted
+++ resolved
@@ -128,15 +128,10 @@
     }
 
     let mut restore_env = Environment::push(&env);
-<<<<<<< HEAD
-    // FIXME use serialize for this rather than writing in out by hand.
-    restore_env.push_var("RUST_SAVE_ANALYSIS_CONFIG", &Some(OsString::from(r#"{"output_file": null, "full_docs": false, "pub_only": false, "signatures": false, "borrow_data": false}"#)));
-=======
     let mut save_config = ::data::config::Config::default();
     save_config.pub_only = true;
     let save_config = serde_json::to_string(&save_config).expect("could not serialise config");
     restore_env.push_var("RUST_SAVE_ANALYSIS_CONFIG", &Some(OsString::from(save_config)));
->>>>>>> cb8a5900
 
     compile_with_exec(&ws, &compile_opts, Arc::new(exec)).expect("could not run cargo");
 }
