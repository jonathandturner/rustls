--- conflicted
+++ resolved
@@ -10,12 +10,8 @@
 
 use cargo::core::{PackageId, Shell, Target, Workspace, Verbosity};
 use cargo::ops::{compile_with_exec, Executor, Context, Packages, CompileOptions, CompileMode, CompileFilter, Unit};
-<<<<<<< HEAD
-use cargo::util::{Config as CargoConfig, ProcessBuilder, homedir, important_paths, ConfigValue, CargoResult};
-=======
 use cargo::util::{Config as CargoConfig, process_builder, ProcessBuilder, homedir, important_paths, ConfigValue, CargoResult};
 use cargo::util::errors::{CargoErrorKind, process_error};
->>>>>>> 86ff0b14
 use serde_json;
 
 use data::Analysis;
@@ -159,11 +155,7 @@
         env.insert("RUST_LOG".to_owned(), None);
     }
 
-<<<<<<< HEAD
-    let mut restore_env = Environment::push(&env);
-=======
     let mut restore_env = Environment::push_with_lock(&env, lock_guard);
->>>>>>> 86ff0b14
     let mut save_config = ::data::config::Config::default();
     save_config.pub_only = true;
     let save_config = serde_json::to_string(&save_config).expect("could not serialise config");
