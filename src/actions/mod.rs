// Copyright 2016 The Rust Project Developers. See the COPYRIGHT
// file at the top-level directory of this distribution and at
// http://rust-lang.org/COPYRIGHT.
//
// Licensed under the Apache License, Version 2.0 <LICENSE-APACHE or
// http://www.apache.org/licenses/LICENSE-2.0> or the MIT license
// <LICENSE-MIT or http://opensource.org/licenses/MIT>, at your
// option. This file may not be copied, modified, or distributed
// except according to those terms.

mod compiler_message_parsing;

use cargo::CargoResult;
use cargo::util::important_paths;
use cargo::core::{Shell, Workspace};

use analysis::{AnalysisHost};
use url::Url;
use vfs::{Vfs, Change, FileContents};
use racer;
use rustfmt::{Input as FmtInput, format_input};
use rustfmt::file_lines::{Range as RustfmtRange, FileLines};
use config::{Config, FmtConfig, Inferrable};
use serde::Deserialize;
use serde::de::Error;
use serde_json;
use span;
use Span;

use build::*;
use CRATE_BLACKLIST;
use lsp_data::*;
use server::{ResponseData, Output, Ack};
use jsonrpc_core::types::ErrorCode;

use std::collections::HashMap;
use std::panic;
use std::path::{Path, PathBuf};
use std::io::sink;
use std::sync::{Arc, Mutex};
use std::thread;
use std::time::Duration;

use self::compiler_message_parsing::{FileDiagnostic, ParseError, Suggestion};

// TODO: Support non-`file` URI schemes in VFS. We're currently ignoring them because
// we don't want to crash the RLS in case a client opens a file under different URI scheme
// like with git:/ or perforce:/ (Probably even http:/? We currently don't support remote schemes).
macro_rules! ignore_non_file_uri {
    ($expr: expr, $uri: expr, $log_name: expr) => {
        match $expr {
            Err(UrlFileParseError::InvalidScheme) => {
                trace!("{}: Non-`file` URI scheme, ignoring: {:?}", $log_name, $uri);
                return;
            },
            result @ _ => result.unwrap(),
        }
    };
}

macro_rules! parse_file_path {
    ($uri: expr, $log_name: expr) => {
        ignore_non_file_uri!(parse_file_path($uri), $uri, $log_name)
    }
}

type BuildResults = HashMap<PathBuf, Vec<(Diagnostic, Vec<Suggestion>)>>;

pub struct ActionHandler {
    analysis: Arc<AnalysisHost>,
    vfs: Arc<Vfs>,
    build_queue: BuildQueue,
    current_project: PathBuf,
    previous_build_results: Arc<Mutex<BuildResults>>,
    config: Arc<Mutex<Config>>,
    fmt_config: FmtConfig,
}

impl ActionHandler {
    pub fn new(analysis: Arc<AnalysisHost>,
               vfs: Arc<Vfs>,
               config: Arc<Mutex<Config>>,
               current_project: PathBuf) -> ActionHandler {
        let build_queue = BuildQueue::new(vfs.clone(), config.clone());
        let fmt_config = FmtConfig::from(&current_project);
        ActionHandler {
            analysis,
            vfs: vfs.clone(),
            build_queue,
            current_project,
            previous_build_results: Arc::new(Mutex::new(HashMap::new())),
            config,
            fmt_config,
        }
    }

    pub fn init<O: Output>(&self, init_options: InitializationOptions, out: O) {
        trace!("init: {:?}", init_options);

        let project_dir = self.current_project.clone();
        let config = self.config.clone();
        // Spawn another thread since we're shelling out to Cargo and this can
        // cause a non-trivial amount of time due to disk access
        thread::spawn(move || {
            let mut config = config.lock().unwrap();
            if let Err(e)  = infer_config_defaults(&project_dir, &mut *config) {
                debug!("Encountered an error while trying to infer config \
                    defaults: {:?}", e);
            }

        });

        if !init_options.omit_init_build {
            self.build_current_project(BuildPriority::Cargo, out);
        }
    }

    // Respond to the `initialized` notification. We take this opportunity to
    // dynamically register some options.
    pub fn initialized<O: Output>(&self,out: O) {
        const WATCH_ID: &'static str = "rls-watch";
        // TODO we should watch for workspace Cargo.tomls too
        let pattern = format!("{}/Cargo{{.toml,.lock}}", self.current_project.to_str().unwrap());
        let target_pattern = format!("{}/target", self.current_project.to_str().unwrap());
        // For target, we only watch if it gets deleted.
        let options = json!({
            "watchers": [{ "globPattern": pattern }, { "globPattern": target_pattern, "kind": 4 }]
        });
        let output = serde_json::to_string(
            &RequestMessage::new(out.provide_id(),
                                 NOTIFICATION__RegisterCapability.to_owned(),
                                 RegistrationParams { registrations: vec![Registration { id: WATCH_ID.to_owned(), method: NOTIFICATION__DidChangeWatchedFiles.to_owned(), register_options: options } ]})
        ).unwrap();
        out.response(output);
    }

    pub fn build<O: Output>(&self, project_path: &Path, priority: BuildPriority, out: O) {
        fn clear_build_results(results: &mut BuildResults) {
            // We must not clear the hashmap, just the values in each list.
            // This allows us to save allocated before memory.
            for v in &mut results.values_mut() {
                v.clear();
            }
        }

        fn parse_compiler_messages(messages: &[String], results: &mut BuildResults) {
            for msg in messages {
                match compiler_message_parsing::parse(msg) {
                    Ok(FileDiagnostic { file_path, diagnostic, suggestions }) => {
                        results.entry(file_path).or_insert_with(Vec::new).push((diagnostic, suggestions));
                    }
                    Err(ParseError::JsonError(e)) => {
                        debug!("build error {:?}", e);
                        debug!("from {}", msg);
                    }
                    Err(ParseError::NoSpans) => {}
                }
            }
        }

        fn convert_build_results_to_notifications(build_results: &BuildResults, show_warnings: bool)
            -> Vec<NotificationMessage<PublishDiagnosticsParams>>
        {
            let cwd = ::std::env::current_dir().unwrap();

            build_results
                .iter()
                .map(|(path, diagnostics)| {
                    let method = "textDocument/publishDiagnostics".to_string();

                    let params = PublishDiagnosticsParams {
                        uri: Url::from_file_path(cwd.join(path)).unwrap(),
                        diagnostics: diagnostics.iter()
                            .filter_map(|&(ref d, _)| {
                                let d = d.clone();
                                if show_warnings || d.severity != Some(DiagnosticSeverity::Warning) {
                                    Some(d)
                                } else {
                                    None
                                }
                            })
                            .collect(),
                    };

                    NotificationMessage::new(method, params)
                })
                .collect()
        }

        let analysis = self.analysis.clone();
        let previous_build_results = self.previous_build_results.clone();
        let project_path_clone = project_path.to_owned();
        let out = out.clone();
        let (show_warnings, use_black_list) = {
            let config = self.config.lock().unwrap();
            (config.show_warnings, config.use_crate_blacklist)
        };

        // We use `rustDocument` document here since these notifications are
        // custom to the RLS and not part of the LS protocol.
        out.notify("rustDocument/diagnosticsBegin");
        self.build_queue.request_build(project_path, priority, move |result| {
            match result {
                BuildResult::Success(messages, new_analysis) |
                BuildResult::Failure(messages, new_analysis) => {
                    thread::spawn(move || {
                        trace!("build - Success");

                        // These notifications will include empty sets of errors for files
                        // which had errors, but now don't. This instructs the IDE to clear
                        // errors for those files.
                        let notifications = {
                            let mut results = previous_build_results.lock().unwrap();
                            clear_build_results(&mut results);
                            parse_compiler_messages(&messages, &mut results);
                            convert_build_results_to_notifications(&results, show_warnings)
                        };

                        for notification in notifications {
                            // FIXME(43) factor out the notification mechanism.
                            let output = serde_json::to_string(&notification).unwrap();
                            out.response(output);
                        }

                        debug!("reload analysis: {:?}", project_path_clone);
                        let cwd = ::std::env::current_dir().unwrap();
<<<<<<< HEAD
                        if let Some(new_analysis) = new_analysis {
                            analysis.reload_from_analysis(new_analysis, &project_path_clone, &cwd).unwrap();
                        } else {
                            analysis.reload(&project_path_clone, &cwd).unwrap();
=======
                        if new_analysis.is_empty() {
                            if use_black_list {
                                analysis.reload_with_blacklist(&project_path_clone, &cwd, &CRATE_BLACKLIST).unwrap();
                            } else {
                                analysis.reload(&project_path_clone, &cwd).unwrap();
                            }
                        } else {
                            for data in new_analysis.into_iter() {
                                if use_black_list {
                                    analysis.reload_from_analysis(data, &project_path_clone, &cwd, &CRATE_BLACKLIST).unwrap();
                                } else {
                                    analysis.reload_from_analysis(data, &project_path_clone, &cwd, &[]).unwrap();
                                }
                            }
>>>>>>> 86ff0b14
                        }

                        out.notify("rustDocument/diagnosticsEnd");
                    });
                }
                BuildResult::Squashed => {
                    trace!("build - Squashed");
                    out.notify("rustDocument/diagnosticsEnd");
                },
                BuildResult::Err => {
                    trace!("build - Error");
                    out.notify("rustDocument/diagnosticsEnd");
                },
            }
        });
    }

    pub fn find_impls<O: Output>(&self, id: usize, params: TextDocumentPositionParams, out: O) {
        let t = thread::current();
        let file_path = parse_file_path!(&params.text_document.uri, "find_impls");
        let span = self.convert_pos_to_span(file_path, params.position);
        let type_id = self.analysis.id(&span).expect("Analysis: Getting typeid from span");
        let analysis = self.analysis.clone();

        let handle = thread::spawn(move || {
            let result = analysis.find_impls(type_id).map(|spans| {
                spans.into_iter().map(|x| ls_util::rls_to_location(&x)).collect()
            });
            t.unpark();
            result
        });
        thread::park_timeout(Duration::from_millis(::COMPILER_TIMEOUT));

        let result = handle.join();
        trace!("find_impls: {:?}", result);
        match result {
            Ok(Ok(r)) => out.success(id, ResponseData::Locations(r)),
            _ => out.failure_message(id, ErrorCode::InternalError, "Find Implementations failed to complete successfully"),
        }
    }

    pub fn on_open<O: Output>(&self, open: DidOpenTextDocumentParams, _out: O) {
        trace!("on_open: {:?}", open.text_document.uri);
        let file_path = parse_file_path!(&open.text_document.uri, "on_open");

        self.vfs.set_file(&file_path, &open.text_document.text);
    }

    pub fn on_change<O: Output>(&self, change: DidChangeTextDocumentParams, out: O) {
        trace!("on_change: {:?}, thread: {:?}", change, thread::current().id());

        let file_path = parse_file_path!(&change.text_document.uri, "on_change");

        let changes: Vec<Change> = change.content_changes.iter().map(move |i| {
            if let Some(range) = i.range {
                let range = ls_util::range_to_rls(range);
                Change::ReplaceText {
                    span: Span::from_range(range, file_path.clone()),
                    len: i.range_length,
                    text: i.text.clone()
                }
            } else {
                Change::AddFile {
                    file: file_path.clone(),
                    text: i.text.clone(),
                }
            }
        }).collect();
        self.vfs.on_changes(&changes).expect("error committing to VFS");

        if !self.config.lock().unwrap().build_on_save {
            self.build_current_project(BuildPriority::Normal, out);
        }
    }

    pub fn on_cargo_change<O: Output>(&self, out: O) {
        trace!("on_cargo_change: thread: {:?}", thread::current().id());
        self.build_current_project(BuildPriority::Cargo, out);
    }

    pub fn on_save<O: Output>(&self, save: DidSaveTextDocumentParams, out: O) {
        let file_path = parse_file_path!(&save.text_document.uri, "on_save");

        self.vfs.file_saved(&file_path).unwrap();

        if self.config.lock().unwrap().build_on_save {
            self.build_current_project(BuildPriority::Normal, out);
        }
    }

    fn build_current_project<O: Output>(&self, priority: BuildPriority, out: O) {
        self.build(&self.current_project, priority, out);
    }

    pub fn symbols<O: Output>(&self, id: usize, doc: DocumentSymbolParams, out: O) {
        let t = thread::current();
        let file_path = parse_file_path!(&doc.text_document.uri, "symbols");

        let analysis = self.analysis.clone();

        let rustw_handle = thread::spawn(move || {
            let symbols = analysis.symbols(&file_path).unwrap_or_else(|_| vec![]);
            t.unpark();

            symbols.into_iter().map(|s| {
                SymbolInformation {
                    name: s.name,
                    kind: source_kind_from_def_kind(s.kind),
                    location: ls_util::rls_to_location(&s.span),
                    container_name: None // FIXME: more info could be added here
                }
            }).collect()
        });

        thread::park_timeout(Duration::from_millis(::COMPILER_TIMEOUT));

        let result = rustw_handle.join().unwrap_or_else(|_| vec![]);
        out.success(id, ResponseData::SymbolInfo(result));
    }

    pub fn complete<O: Output>(&self, id: usize, params: TextDocumentPositionParams, out: O) {
        let vfs = self.vfs.clone();
        let file_path = parse_file_path!(&params.text_document.uri, "complete");

        let result: Vec<CompletionItem> = panic::catch_unwind(move || {
            let cache = racer::FileCache::new(vfs);
            let session = racer::Session::new(&cache);

            let location = pos_to_racer_location(params.position);
            let results = racer::complete_from_file(file_path, location, &session);

            results.map(|comp| completion_item_from_racer_match(comp)).collect()
        }).unwrap_or_else(|_| vec![]);

        out.success(id, ResponseData::CompletionItems(result));
    }

    pub fn rename<O: Output>(&self, id: usize, params: RenameParams, out: O) {
        let t = thread::current();
        let file_path = parse_file_path!(&params.text_document.uri, "rename");
        let span = self.convert_pos_to_span(file_path, params.position);

        let analysis = self.analysis.clone();
        let rustw_handle = thread::spawn(move || {
            macro_rules! unwrap_or_empty {
                ($e: expr) => {
                    match $e {
                        Ok(e) => e,
                        Err(_) => {
                            t.unpark();
                            return vec![];
                        }
                    }
                }
            }

            let id = unwrap_or_empty!(analysis.crate_local_id(&span));
            let def = unwrap_or_empty!(analysis.get_def(id));
            if def.name == "self" || def.name == "Self" {
                t.unpark();
                return vec![];
            }

            let result = analysis.find_all_refs(&span, true);

            t.unpark();
            unwrap_or_empty!(result)
        });

        thread::park_timeout(Duration::from_millis(::COMPILER_TIMEOUT));

        let result = rustw_handle.join().unwrap_or_else(|_| Vec::new());

        let mut edits: HashMap<Url, Vec<TextEdit>> = HashMap::new();

        for item in result.iter() {
            let loc = ls_util::rls_to_location(item);
            edits.entry(loc.uri).or_insert_with(Vec::new).push(TextEdit {
                range: loc.range,
                new_text: params.new_name.clone(),
            });
        }

        out.success(id, ResponseData::WorkspaceEdit(WorkspaceEdit { changes: edits }));
    }

    pub fn highlight<O: Output>(&self, id: usize, params: TextDocumentPositionParams, out: O) {
        let t = thread::current();
        let file_path = parse_file_path!(&params.text_document.uri, "highlight");
        let span = self.convert_pos_to_span(file_path, params.position);
        let analysis = self.analysis.clone();

        let handle = thread::spawn(move || {
            let result = analysis.find_all_refs(&span, true);
            t.unpark();

            result
        });

        thread::park_timeout(Duration::from_millis(::COMPILER_TIMEOUT));

        let result = handle.join().ok().and_then(|t| t.ok()).unwrap_or_else(Vec::new);
        let refs: Vec<_> = result.iter().map(|span| DocumentHighlight {
            range: ls_util::rls_to_range(span.range),
            kind: Some(DocumentHighlightKind::Text),
        }).collect();

        out.success(id, ResponseData::Highlights(refs));
    }

    pub fn find_all_refs<O: Output>(&self, id: usize, params: ReferenceParams, out: O) {
        let t = thread::current();
        let file_path = parse_file_path!(&params.text_document.uri, "find_all_refs");
        let span = self.convert_pos_to_span(file_path, params.position);
        let analysis = self.analysis.clone();

        let handle = thread::spawn(move || {
            let result = analysis.find_all_refs(&span, params.context.include_declaration);
            t.unpark();

            result
        });

        thread::park_timeout(Duration::from_millis(::COMPILER_TIMEOUT));

        let result = handle.join().ok().and_then(|t| t.ok()).unwrap_or_else(Vec::new);
        let refs: Vec<_> = result.iter().map(|item| ls_util::rls_to_location(item)).collect();

        out.success(id, ResponseData::Locations(refs));
    }

    pub fn goto_def<O: Output>(&self, id: usize, params: TextDocumentPositionParams, out: O) {
        // Save-analysis thread.
        let t = thread::current();
        let file_path = parse_file_path!(&params.text_document.uri, "goto_def");
        let span = self.convert_pos_to_span(file_path.clone(), params.position);
        let analysis = self.analysis.clone();
        let vfs = self.vfs.clone();

        let compiler_handle = thread::spawn(move || {
            let result = analysis.goto_def(&span);

            t.unpark();

            result
        });

        // Racer thread.
        let racer_handle = if self.config.lock().unwrap().goto_def_racer_fallback {
            Some(thread::spawn(move || {

                let cache = racer::FileCache::new(vfs);
                let session = racer::Session::new(&cache);
                let location = pos_to_racer_location(params.position);

                racer::find_definition(file_path, location, &session)
                    .and_then(location_from_racer_match)
            }))
        } else {
            None
        };

        thread::park_timeout(Duration::from_millis(::COMPILER_TIMEOUT));

        let compiler_result = compiler_handle.join();
        match compiler_result {
            Ok(Ok(r)) => {
                let result = vec![ls_util::rls_to_location(&r)];
                trace!("goto_def (compiler): {:?}", result);
                out.success(id, ResponseData::Locations(result));
            }
            _ => {
                match racer_handle {
                    Some(racer_handle) => match racer_handle.join() {
                        Ok(Some(r)) => {
                            trace!("goto_def (Racer): {:?}", r);
                            out.success(id, ResponseData::Locations(vec![r]));
                        }
                        Ok(None) => {
                            trace!("goto_def (Racer): None");
                            out.success(id, ResponseData::Locations(vec![]));
                        }
                        _ => {
                            debug!("Error in Racer");
                            out.success(id, ResponseData::Locations(vec![]));
                        }
                    },
                    None => out.success(id, ResponseData::Locations(vec![])),
                }
            }
        }
    }

    pub fn hover<O: Output>(&self, id: usize, params: TextDocumentPositionParams, out: O) {
        let t = thread::current();
        let file_path = parse_file_path!(&params.text_document.uri, "hover");
        let span = self.convert_pos_to_span(file_path, params.position);

        trace!("hover: {:?}", span);

        let analysis = self.analysis.clone();
        let rustw_handle = thread::spawn(move || {
            let ty = analysis.show_type(&span).unwrap_or_else(|_| String::new());
            let docs = analysis.docs(&span).unwrap_or_else(|_| String::new());
            let doc_url = analysis.doc_url(&span).unwrap_or_else(|_| String::new());
            t.unpark();

            let mut contents = vec![];
            if !docs.is_empty() {
                contents.push(MarkedString::from_markdown(docs.into()));
            }
            if !doc_url.is_empty() {
                contents.push(MarkedString::from_markdown(doc_url.into()));
            }
            if !ty.is_empty() {
                contents.push(MarkedString::from_language_code("rust".into(), ty.into()));
            }
            Hover {
                contents: contents,
                range: None, // TODO: maybe add?
            }
        });

        thread::park_timeout(Duration::from_millis(::COMPILER_TIMEOUT));

        let result = rustw_handle.join();
        match result {
            Ok(r) => {
                out.success(id, ResponseData::HoverSuccess(r));
            }
            Err(_) => {
                let r = Hover {
                    contents: vec![],
                    range: None,
                };
                out.success(id, ResponseData::HoverSuccess(r));
            }
        }
    }

    pub fn execute_command<O: Output>(&self, id: usize, params: ExecuteCommandParams, out: O) {
        match &*params.command {
            "rls.applySuggestion" => {
                let location = serde_json::from_value(params.arguments[0].clone()).expect("Bad argument");
                let new_text = serde_json::from_value(params.arguments[1].clone()).expect("Bad argument");
                self.apply_suggestion(id, location, new_text, out)
            }
            c => {
                debug!("Unknown command: {}", c);
                out.failure_message(id, ErrorCode::MethodNotFound, "Unknown command");
            }
        }
    }

    pub fn apply_suggestion<O: Output>(&self, id: usize, location: Location, new_text: String, out: O) {
        trace!("apply_suggestion {:?} {}", location, new_text);
        // FIXME should handle the response
        let output = serde_json::to_string(
            &RequestMessage::new(out.provide_id(),
                                 "workspace/applyEdit".to_owned(),
                                 ApplyWorkspaceEditParams { edit: make_workspace_edit(location, new_text) })
        ).unwrap();
        out.response(output);
        out.success(id, ResponseData::Ack(Ack));
    }

    pub fn code_action<O: Output>(&self, id: usize, params: CodeActionParams, out: O) {
        trace!("code_action {:?}", params);

        let file_path = parse_file_path!(&params.text_document.uri, "code_action");

        match self.previous_build_results.lock().unwrap().get(&file_path) {
            Some(ref diagnostics) => {
                let suggestions = diagnostics.iter().filter(|&&(ref d, _)| d.range == params.range).flat_map(|&(_, ref ss)| ss.iter());
                let mut cmds = vec![];
                for s in suggestions {
                    let span = Location {
                        uri: params.text_document.uri.clone(),
                        range: s.range,
                    };
                    let span = serde_json::to_value(&span).unwrap();
                    let new_text = serde_json::to_value(&s.new_text).unwrap();
                    let cmd = Command {
                        title: s.label.clone(),
                        command: "rls.applySuggestion".to_owned(),
                        arguments: Some(vec![span, new_text]),
                    };
                    cmds.push(cmd);
                }

                out.success(id, ResponseData::Commands(cmds));
            }
            None => {
                out.success(id, ResponseData::Commands(vec![]));
                return;
            }
        }
    }

    pub fn deglob<O: Output>(&self, id: usize, location: Location, out: O) {
        let t = thread::current();
        let span = ls_util::location_to_rls(location.clone());
        let mut span = ignore_non_file_uri!(span, &location.uri, "deglob");

        trace!("deglob {:?}", span);

        // Start by checking that the user has selected a glob import.
        if span.range.start() == span.range.end() {
            // search for a glob in the line
            let vfs = self.vfs.clone();
            let line = match vfs.load_line(&span.file, span.range.row_start) {
                Ok(l) => l,
                Err(_) => {
                    out.failure_message(id, ErrorCode::InvalidParams, "Could not retrieve line from VFS.");
                    return;
                }
            };

            // search for exactly one "::*;" in the line. This should work fine for formatted text, but
            // multiple use statements could be in the same line, then it is not possible to find which
            // one to deglob.
            let matches: Vec<_> = line.char_indices().filter(|&(_, chr)| chr == '*').collect();
            if matches.len() == 0 {
                out.failure_message(id, ErrorCode::InvalidParams, "No glob in selection.");
                return;
            } else if matches.len() > 1 {
                out.failure_message(id, ErrorCode::InvalidParams, "Multiple globs in selection.");
                return;
            }
            let index = matches[0].0 as u32;
            span.range.col_start = span::Column::new_zero_indexed(index);
            span.range.col_end = span::Column::new_zero_indexed(index+1);
        }

        // Save-analysis exports the deglobbed version of a glob import as its type string.
        let vfs = self.vfs.clone();
        let analysis = self.analysis.clone();
        let out_clone = out.clone();
        let span_ = span.clone();
        let rustw_handle = thread::spawn(move || {
            match vfs.load_span(span_.clone()) {
                Ok(ref s) if s != "*" => {
                    out_clone.failure_message(id, ErrorCode::InvalidParams, "Not a glob");
                    t.unpark();
                    return Err("Not a glob");
                }
                Err(e) => {
                    debug!("Deglob failed: {:?}", e);
                    out_clone.failure_message(id, ErrorCode::InternalError, "Couldn't open file");
                    t.unpark();
                    return Err("Couldn't open file");
                }
                _ => {}
            }

            let ty = analysis.show_type(&span_);
            t.unpark();

            ty.map_err(|_| {
                out_clone.failure_message(id, ErrorCode::InternalError, "Couldn't get info from analysis");
                "Couldn't get info from analysis"
            })
        });

        thread::park_timeout(Duration::from_millis(::COMPILER_TIMEOUT));

        let result = rustw_handle.join();
        let mut deglob_str = match result {
            Ok(Ok(s)) => s,
            _ => {
                return;
            }
        };

        // Handle multiple imports.
        if deglob_str.contains(',') {
            deglob_str = format!("{{{}}}", deglob_str);
        }

        // Send a workspace edit to make the actual change.
        // FIXME should handle the response
        let output = serde_json::to_string(
            &RequestMessage::new(out.provide_id(),
                                 "workspace/applyEdit".to_owned(),
                                 ApplyWorkspaceEditParams { edit: make_workspace_edit(ls_util::rls_to_location(&span), deglob_str) })
        ).unwrap();
        out.response(output);

        // Nothing to actually send in the response.
        out.success(id, ResponseData::Ack(Ack));
    }

    pub fn reformat<O: Output>(&self, id: usize, doc: TextDocumentIdentifier, selection: Option<Range>, out: O, opts: &FormattingOptions) {
        trace!("Reformat: {} {:?} {:?} {} {}", id, doc, selection, opts.tab_size, opts.insert_spaces);
        let path = parse_file_path!(&doc.uri, "reformat");

        let input = match self.vfs.load_file(&path) {
            Ok(FileContents::Text(s)) => FmtInput::Text(s),
            Ok(_) => {
                debug!("Reformat failed, found binary file");
                out.failure_message(id, ErrorCode::InternalError, "Reformat failed to complete successfully");
                return;
            }
            Err(e) => {
                debug!("Reformat failed: {:?}", e);
                out.failure_message(id, ErrorCode::InternalError, "Reformat failed to complete successfully");
                return;
            }
        };

        let range_whole_file = ls_util::range_from_vfs_file(&self.vfs, &path);
        let mut config = self.fmt_config.get_rustfmt_config().clone();
        if !config.was_set().hard_tabs() {
            config.set().hard_tabs(!opts.insert_spaces);
        }
        if !config.was_set().tab_spaces() {
            config.set().tab_spaces(opts.tab_size as usize);
        }

        if let Some(r) = selection {
            let range_of_rls = ls_util::range_to_rls(r).one_indexed();
            let range = RustfmtRange::new(range_of_rls.row_start.0 as usize, range_of_rls.row_end.0 as usize);
            let mut ranges = HashMap::new();
            ranges.insert("stdin".to_owned(), vec![range]);
            let file_lines = FileLines::from_ranges(ranges);
            config.set().file_lines(file_lines);
        };

        let mut buf = Vec::<u8>::new();
        match format_input(input, &config, Some(&mut buf)) {
            Ok((summary, ..)) => {
                // format_input returns Ok even if there are any errors, i.e., parsing errors.
                if summary.has_no_errors() {
                    // Note that we don't need to update the VFS, the client
                    // echos back the change to us.
                    let text = String::from_utf8(buf).unwrap();

                    // If Rustfmt returns range of text that changed,
                    // we will be able to pass only range of changed text to the client.
                    let result = [TextEdit {
                        range: range_whole_file,
                        new_text: text,
                    }];
                    out.success(id, ResponseData::TextEdit(result));
                } else {
                    debug!("reformat: format_input failed: has errors, summary = {:?}", summary);

                    out.failure_message(id, ErrorCode::InternalError, "Reformat failed to complete successfully");
                }
            }
            Err(e) => {
                debug!("Reformat failed: {:?}", e);
                out.failure_message(id, ErrorCode::InternalError, "Reformat failed to complete successfully");
            }
        }
    }

    pub fn on_change_config<O: Output>(&self, params: DidChangeConfigurationParams, out: O) {
        trace!("config change: {:?}", params.settings);
        let config = params.settings.get("rust")
                         .ok_or(serde_json::Error::missing_field("rust"))
                         .and_then(|value| Config::deserialize(value));

        let new_config = match config {
            Ok(mut value) => {
                value.normalise();
                value
            }
            Err(err) => {
                debug!("Received unactionable config: {:?} (error: {:?})", params.settings, err);
                return;
            }
        };

        let unstable_features = new_config.unstable_features;

        {
            let mut config = self.config.lock().unwrap();

            // User may specify null (to be inferred) options, in which case
            // we schedule further inference on a separate thread not to block
            // the main thread
            let needs_inference = new_config.needs_inference();
            // In case of null options, we provide default values for now
            config.update(new_config);
            trace!("Updated config: {:?}", *config);

            if needs_inference {
                let project_dir = self.current_project.clone();
                let config = self.config.clone();
                // Will lock and access Config just outside the current scope
                thread::spawn(move || {
                    let mut config = config.lock().unwrap();
                    if let Err(e)  = infer_config_defaults(&project_dir, &mut *config) {
                        debug!("Encountered an error while trying to infer config \
                            defaults: {:?}", e);
                    }
                });
            }
        }
        // We do a clean build so that if we've changed any relevant options
        // for Cargo, we'll notice them. But if nothing relevant changes
        // then we don't do unnecessary building (i.e., we don't delete
        // artifacts on disk).
        self.build_current_project(BuildPriority::Cargo, out.clone());

        const RANGE_FORMATTING_ID: &'static str = "rls-range-formatting";
        // FIXME should handle the response
        if unstable_features {
            let output = serde_json::to_string(
                &RequestMessage::new(out.provide_id(),
                                        NOTIFICATION__RegisterCapability.to_owned(),
                                        RegistrationParams { registrations: vec![Registration { id: RANGE_FORMATTING_ID.to_owned(), method: REQUEST__RangeFormatting.to_owned(), register_options: serde_json::Value::Null }] })
            ).unwrap();
            out.response(output);
        } else {
            let output = serde_json::to_string(
                &RequestMessage::new(out.provide_id(),
                                        NOTIFICATION__UnregisterCapability.to_owned(),
                                        UnregistrationParams { unregisterations: vec![Unregistration { id: RANGE_FORMATTING_ID.to_owned(), method: REQUEST__RangeFormatting.to_owned() }] })
            ).unwrap();
            out.response(output);
        }
    }

    fn convert_pos_to_span(&self, file_path: PathBuf, pos: Position) -> Span {
        trace!("convert_pos_to_span: {:?} {:?}", file_path, pos);

        let pos = ls_util::position_to_rls(pos);
        let line = self.vfs.load_line(&file_path, pos.row).unwrap();
        trace!("line: `{}`", line);

        let start_pos = {
            let mut col = 0;
            for (i, c) in line.chars().enumerate() {
                if !(c.is_alphanumeric() || c == '_') {
                    col = i + 1;
                }
                if i == pos.col.0 as usize {
                    break;
                }
            }
            trace!("start: {}", col);
            span::Position::new(pos.row, span::Column::new_zero_indexed(col as u32))
        };

        let end_pos = {
            let mut col = pos.col.0 as usize;
            for c in line.chars().skip(col) {
                if !(c.is_alphanumeric() || c == '_') {
                    break;
                }
                col += 1;
            }
            trace!("end: {}", col);
            span::Position::new(pos.row, span::Column::new_zero_indexed(col as u32))
        };

        Span::from_positions(start_pos, end_pos, file_path)
    }
}

fn infer_config_defaults(project_dir: &Path, config: &mut Config) -> CargoResult<()> {
    // Note that this may not be equal build_dir when inside a workspace member
    let manifest_path = important_paths::find_root_manifest_for_wd(None, project_dir)?;
    trace!("root manifest_path: {:?}", &manifest_path);

    // Cargo constructs relative paths from the manifest dir, so we have to pop "Cargo.toml"
    let manifest_dir = manifest_path.parent().unwrap();
    let shell = Shell::from_write(Box::new(sink()));
    let cargo_config = make_cargo_config(manifest_dir, shell);

    let ws = Workspace::new(&manifest_path, &cargo_config)?;

    // Auto-detect --lib/--bin switch if working under single package mode
    // or under workspace mode with `analyze_package` specified
    let package = match config.workspace_mode {
        true => {
            let package_name = match config.analyze_package {
                // No package specified, nothing to do
                None => { return Ok(()); },
                Some(ref package) => package,
            };

            ws.members()
              .find(move |x| x.name() == package_name)
              .ok_or(
                  format!("Couldn't find specified `{}` package via \
                      `analyze_package` in the workspace", package_name)
              )?
        },
        false => ws.current()?,
    };

    trace!("infer_config_defaults: Auto-detected `{}` package", package.name());

    let targets = package.targets();
    let (lib, bin) = if targets.iter().any(|x| x.is_lib()) {
        (true, None)
    } else {
        let mut bins = targets.iter().filter(|x| x.is_bin());
        // No `lib` detected, but also can't find any `bin` target - there's
        // no sensible target here, so just Err out
        let first = bins.nth(0)
            .ok_or("No `bin` or `lib` targets in the package")?;

        let mut bins = targets.iter().filter(|x| x.is_bin());
        let target = match bins.find(|x| x.src_path().ends_with("main.rs")) {
            Some(main_bin) => main_bin,
            None => first,
        };

        (false, Some(target.name().to_owned()))
    };

    trace!("infer_config_defaults: build_lib: {:?}, build_bin: {:?}", lib, bin);

    // Unless crate target is explicitly specified, mark the values as
    // inferred, so they're not simply ovewritten on config change without
    // any specified value
    let (lib, bin) = match (&config.build_lib, &config.build_bin) {
        (&Inferrable::Specified(true), _) => (lib, None),
        (_, &Inferrable::Specified(Some(_))) => (false, bin),
        _ => (lib, bin),
    };

    config.build_lib.infer(lib);
    config.build_bin.infer(bin);

    Ok(())
}

fn racer_coord(line: span::Row<span::OneIndexed>,
               column: span::Column<span::ZeroIndexed>)
               -> racer::Coordinate {
    racer::Coordinate {
        line: line.0 as usize,
        column: column.0 as usize,
    }
}

fn from_racer_coord(coord: racer::Coordinate) -> (span::Row<span::OneIndexed>,span::Column<span::ZeroIndexed>) {
    (span::Row::new_one_indexed(coord.line as u32), span::Column::new_zero_indexed(coord.column as u32))
}

fn pos_to_racer_location(pos: Position) -> racer::Location {
    let pos = ls_util::position_to_rls(pos);
    racer::Location::Coords(racer_coord(pos.row.one_indexed(), pos.col))
}

fn location_from_racer_match(mtch: racer::Match) -> Option<Location> {
    let source_path = &mtch.filepath;

    mtch.coords.map(|coord| {
        let (row, col) = from_racer_coord(coord);
        let loc = span::Location::new(row.zero_indexed(), col, source_path);
        ls_util::rls_location_to_location(&loc)
    })
}<|MERGE_RESOLUTION|>--- conflicted
+++ resolved
@@ -224,12 +224,6 @@
 
                         debug!("reload analysis: {:?}", project_path_clone);
                         let cwd = ::std::env::current_dir().unwrap();
-<<<<<<< HEAD
-                        if let Some(new_analysis) = new_analysis {
-                            analysis.reload_from_analysis(new_analysis, &project_path_clone, &cwd).unwrap();
-                        } else {
-                            analysis.reload(&project_path_clone, &cwd).unwrap();
-=======
                         if new_analysis.is_empty() {
                             if use_black_list {
                                 analysis.reload_with_blacklist(&project_path_clone, &cwd, &CRATE_BLACKLIST).unwrap();
@@ -244,7 +238,6 @@
                                     analysis.reload_from_analysis(data, &project_path_clone, &cwd, &[]).unwrap();
                                 }
                             }
->>>>>>> 86ff0b14
                         }
 
                         out.notify("rustDocument/diagnosticsEnd");
