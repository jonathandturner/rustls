// Copyright 2016 The Rust Project Developers. See the COPYRIGHT
// file at the top-level directory of this distribution and at
// http://rust-lang.org/COPYRIGHT.
//
// Licensed under the Apache License, Version 2.0 <LICENSE-APACHE or
// http://www.apache.org/licenses/LICENSE-2.0> or the MIT license
// <LICENSE-MIT or http://opensource.org/licenses/MIT>, at your
// option. This file may not be copied, modified, or distributed
// except according to those terms.

//! The Rust Language Server.
//!
//! The RLS provides a server that runs in the background, providing IDEs,
//! editors, and other tools with information about Rust programs. It supports
//! functionality such as 'goto definition', symbol search, reformatting, and
//! code completion, and enables renaming and refactorings.

#![feature(rustc_private)]
#![feature(concat_idents)]
#![feature(type_ascription)]
#![feature(integer_atomics)]
#![feature(fnbox)]
#![deny(missing_docs)]

extern crate cargo;
extern crate env_logger;
extern crate languageserver_types as ls_types;
#[macro_use]
extern crate lazy_static;
#[macro_use]
extern crate log;
extern crate racer;
extern crate rls_analysis as analysis;
extern crate rls_data as data;
extern crate rls_rustc as rustc_shim;
extern crate rls_span as span;
extern crate rls_vfs as vfs;
extern crate rustfmt_nightly as rustfmt;
extern crate serde;
#[macro_use]
extern crate serde_derive;
extern crate rayon;

#[macro_use]
extern crate serde_json;

extern crate url;
extern crate jsonrpc_core;

use std::env;
use std::sync::Arc;

pub mod actions;
pub mod build;
pub mod cmd;
pub mod config;
pub mod lsp_data;
pub mod server;

#[cfg(test)]
mod test;

// Timeout = 1.5s (totally arbitrary).
#[cfg(not(test))]
const COMPILER_TIMEOUT: u64 = 1500;

// Timeout for potenially very slow CPU CI boxes
#[cfg(test)]
const COMPILER_TIMEOUT: u64 = 3_600_000;

const CRATE_BLACKLIST: [&'static str; 10] = [
    "libc", "typenum", "alloc", "idna", "openssl", "libunicode_normalization", "serde",
    "serde_json", "librustc_serialize", "libunicode_segmentation",
];

const RUSTC_SHIM_ENV_VAR_NAME: &'static str = "RLS_RUSTC_SHIM";

type Span = span::Span<span::ZeroIndexed>;

/// The main entry point to the RLS. Parses CLI arguments and then runs the
/// server.
pub fn main() {
    env_logger::init().unwrap();

    if env::var(RUSTC_SHIM_ENV_VAR_NAME).map(|v| v != "0").unwrap_or(false) {
        rustc_shim::run();
        return;
    }

    if let Some(first_arg) = ::std::env::args().skip(1).next() {
        match first_arg.as_str() {
            "--version" | "-V" => println!("rls-preview {}", version()),
            "--help" | "-h" => println!("{}", help()),
            "--cli" => cmd::run(),
            unknown => println!("Unknown argument '{}'. Supported arguments:\n{}", unknown, help()),
        }
        return;
    }

    let analysis = Arc::new(analysis::AnalysisHost::new(analysis::Target::Debug));
    let vfs = Arc::new(vfs::Vfs::new());

    server::run_server(analysis, vfs);
}

fn version() -> &'static str {
    concat!(env!("CARGO_PKG_VERSION"), "-", include_str!(concat!(env!("OUT_DIR"), "/commit-info.txt")))
}

fn help() -> &'static str {
    r#"
    --version or -V to print the version and commit info
    --help or -h for this message
<<<<<<< HEAD
    Other input starts the RLS in command line mode
    No input starts the RLS as a language server
=======
    --cli starts the RLS in command line mode
    No input starts the RLS as a language server 
>>>>>>> f8f29da2
    "#
}<|MERGE_RESOLUTION|>--- conflicted
+++ resolved
@@ -111,12 +111,7 @@
     r#"
     --version or -V to print the version and commit info
     --help or -h for this message
-<<<<<<< HEAD
-    Other input starts the RLS in command line mode
+    --cli starts the RLS in command line mode
     No input starts the RLS as a language server
-=======
-    --cli starts the RLS in command line mode
-    No input starts the RLS as a language server 
->>>>>>> f8f29da2
     "#
 }